--- conflicted
+++ resolved
@@ -4,19 +4,6 @@
 
 > Goal: keep massive *working* context without massive token use. Replace fragile, token‑hungry prompts with **diffed context**, **semantic retrieval**, **function routing**, and **strict token budgets**.
 
-<<<<<<< HEAD
-- **API**: Python FastAPI with caching, prompt macros, delta-context, routing, and live Anthropic completions.
-- **MCP server**: Tools for Claude Code to query FlowDex context, fetch diffs, run functions, and log decisions.
-- **n8n node**: Minimal custom node that hits FlowDex `/infer` with **few parameters** (model, task, inputs). Avoids native nodes explosion.
-- **CLI**: Inspect budgets, cache, and reproduce runs.
-- **Local stack**: `docker-compose.yml` (API + Redis). Context and run manifests persist to the filesystem; swap in your preferred store later.
-
-## Key Ideas
-
-1. **Delta Context (Patch Prompting)**: send only what changed. We compute a content hash keyed by context IDs and emit a minimal JSON diff between turns.
-2. **Token Budgeter**: hard caps for **system**, **context**, **tools**, **user** with graceful degradation and logs.
-3. **Semantic Recall (Optional)**: substring search across stored contexts (Redis-backed) so you can surface related notes even if they were not explicitly referenced.
-=======
 - **API**: Python FastAPI with caching, prompt macros, delta-context, routing.
 - **MCP server**: Tools for Claude Code to query FlowDex context, fetch diffs, run functions, and log decisions.
 - **n8n node**: Minimal custom node that hits FlowDex `/infer` with **few parameters** (model, task, inputs). Avoids native nodes explosion.
@@ -28,7 +15,6 @@
 1. **Delta Context (Patch Prompting)**: send only what changed. We compute a content hash and minimal JSON Patch between turns.
 2. **Token Budgeter**: hard caps for **system**, **context**, **tools**, **user** with graceful degradation and logs.
 3. **Semantic Recall (Optional)**: simple bag-of-words + sqlite index today; plug your own vectors later.
->>>>>>> 6170bd96
 4. **Function Registry**: strongly-typed tools with cost hints; router chooses *tool > text* when cheaper.
 5. **Determinism & Repro**: Run manifests saved as JSON; one‑click replay.
 6. **n8n First‑Class**: one compact node → FlowDex API. No sprawl of native nodes.
@@ -58,39 +44,6 @@
 FLOWDEX_BUDGET_CONTEXT=2500
 FLOWDEX_BUDGET_USER=1500
 FLOWDEX_BUDGET_TOOLS=1000
-<<<<<<< HEAD
-FLOWDEX_REDIS_URL=redis://localhost:6379/0
-FLOWDEX_LLM_TIMEOUT=60
-FLOWDEX_HTTP_TIMEOUT=30
-ANTHROPIC_API_KEY=replace-with-your-key
-```
-
-`ANTHROPIC_API_KEY` must be set for `/infer` to call Anthropic. Without Redis the API falls back to in-memory storage, but running the bundled Redis service ensures context, tools, and run manifests persist across restarts.
-
-### Context Delta Cache
-
-FlowDex keeps a cache per set of context IDs. Every `/infer` request emits a `delta` that includes the shared prefix length, removed tail, and newly added text so you can replay or inspect what actually changed. Cached context snapshots are also written to Redis (when available) so the delta survives restarts.
-
-#### Example run
-
-```bash
-curl -s -X POST http://localhost:8787/infer \
-  -H 'content-type: application/json' \
-  -d '{
-    "task":"fix_connection",
-    "user_input":"WP REST is flaky; propose cheapest checks before LLM.",
-    "system_prompt":"Be concise, tool-first.",
-    "context_ids":["proeye_guides"],
-    "tool_candidates":["http_check","wp_restore"]
-  }' | jq .
-```
-
-The response includes the `delta` object, Anthropic completion metadata, and a record of the tools that fit within the configured budget.
-
-## Endpoints
-
-- `POST /infer` – run a task with budgets, diffed context, semantic retrieval, and live Anthropic completions.
-=======
 ```
 
 > Real token counting & embeddings are pluggable. Stubs are provided so it runs offline now.
@@ -98,7 +51,6 @@
 ## Endpoints
 
 - `POST /infer` – run a task with budgets, diffed context, and optional retrieval.
->>>>>>> 6170bd96
 - `POST /memory/put` – store or update named context blobs (versioned).
 - `GET /memory/get?id=...` – retrieve latest or a specific version.
 - `POST /tools/register` – declare a tool with a schema and cost hints.
@@ -106,11 +58,7 @@
 
 ## Claude Code (MCP)
 
-<<<<<<< HEAD
-Run `python mcp/server.py`. In Claude Code settings, add a new MCP server pointing to that script. The bridge forwards `flowdex.infer`, `flowdex.memory.get`, and `flowdex.memory.put` calls to the FastAPI service using the `FLOWDEX_BASE_URL` you configure.
-=======
 Run `python mcp/server.py`. In Claude Code settings, add a new MCP server pointing to that script.
->>>>>>> 6170bd96
 
 ## n8n Node
 
